/* cdok -- Calcudoku solver/generator
 * Copyright (C) 2012 Daniel Beer <dlbeer@gmail.com>
 *
 * Permission to use, copy, modify, and/or distribute this software for any
 * purpose with or without fee is hereby granted, provided that the above
 * copyright notice and this permission notice appear in all copies.
 *
 * THE SOFTWARE IS PROVIDED "AS IS" AND THE AUTHOR DISCLAIMS ALL WARRANTIES
 * WITH REGARD TO THIS SOFTWARE INCLUDING ALL IMPLIED WARRANTIES OF
 * MERCHANTABILITY AND FITNESS. IN NO EVENT SHALL THE AUTHOR BE LIABLE FOR
 * ANY SPECIAL, DIRECT, INDIRECT, OR CONSEQUENTIAL DAMAGES OR ANY DAMAGES
 * WHATSOEVER RESULTING FROM LOSS OF USE, DATA OR PROFITS, WHETHER IN AN
 * ACTION OF CONTRACT, NEGLIGENCE OR OTHER TORTIOUS ACTION, ARISING OUT OF
 * OR IN CONNECTION WITH THE USE OR PERFORMANCE OF THIS SOFTWARE.
 */

#include <string.h>
#include <stdio.h>
#include <inttypes.h>

#include "solver.h"

/*
** Using documented GCC type unsigned __int128 instead of undocumented
** obsolescent typedef name __uint128_t.  Works with GCC 4.7.1 but not
** GCC 4.1.2 (but __uint128_t works with GCC 4.1.2) on Mac OS X 10.7.4.
*/
typedef unsigned __int128 uint128_t;

/*      UINT64_MAX 18446744073709551615ULL */
#define P10_UINT64 10000000000000000000ULL /* 19 zeroes */
#define E10_UINT64 19

#define STRINGIZER(x) # x
#define TO_STRING(x) STRINGIZER(x)

int print_uint128_decimal(__uint128_t big) {
  size_t rc = 0;
  size_t i = 0;
  if (big >> 64) {
    char buf[40];
    while (big / P10_UINT64) {
      rc += sprintf(buf + E10_UINT64 * i, "%." TO_STRING(E10_UINT64) PRIu64,
		(uint64_t)(big % P10_UINT64));
      ++i;
      big /= P10_UINT64;
    }
    rc += printf("%" PRIu64, (uint64_t)big);
    while (i--) {
      fwrite(buf + E10_UINT64 * i, sizeof(char), E10_UINT64, stdout);
    }
  } else {
    rc += printf("%" PRIu64, (uint64_t)big);
  }
  return rc;
}

/************************************************************************
 * Group analysis
 *
 * Value sets are bitmasks of possible values. Bit n indicates the presence
 * of the value (n+1) in the set.
 */

/* If N addends in the range [0..max] are used to make the target sum,
 * what is the set of possible addends?
 */
static cdok_set_t addends_for(int target, int n, int max)
{
	int a_min;
	int a_max;

	if (target < 0 || n < 1)
		return 0;

	if (n == 1) {
		if (target >= 0 && target <= max)
			return CDOK_SET_SINGLE(target);

		return 0;
	}

	a_min = target - max * n;
	if (a_min < 0)
		a_min = 0;

	a_max = target - n;
	if (a_max > max)
		a_max = max;

	if (a_min > a_max)
		return 0;

	return CDOK_SET_RANGE(a_min, a_max);
}

/* If N factors in the range [1..max] are used to make the target
 * product, what is the set of possible factors?
 */
static cdok_set_t factors_for(int target, int n, int max)
{
	cdok_set_t out = 0;
	int i;

	if (target < 1 || n < 1)
		return 0;

	if (n == 1) {
		if (target >= 1 || target <= max)
			return CDOK_SET_SINGLE(target);

		return 0;
	}

	for (i = 1; i * i < target && i <= max; i++)
		if (!(target % i)) {
			int j = target / i;

			out |= CDOK_SET_SINGLE(i);
			if (j <= max)
				out |= CDOK_SET_SINGLE(j);
		}

	return out;
}

/* Find the set of possible missing values in the partially-filled sum
 * group.
 */
static cdok_set_t sum_candidates(int target, int size,
			     const uint8_t *members, int nm, int max)
{
	int partial_sum = 0;
	int i;

	for (i = 0; i < nm; i++)
		partial_sum += members[i];

	return addends_for(target - partial_sum, size - nm, max);
}

/* Find the set of possible missing values in the partially-filled
 * difference group.
 */
static cdok_set_t difference_candidates(int target, int size,
				    const uint8_t *members, int nm, int max)
{
	cdok_set_t out = 0;
	int partial_sum = 0;
	int max_m = -1;
	int i;

	for (i = 0; i < nm; i++) {
		if (members[i] > max_m)
			max_m = members[i];

		partial_sum += members[i];
	}

	/* It may be that the sum is already present, and we have only
	 * to fill the box with addends.
	 */
	if (nm >= 1)
		out |= addends_for(max_m * 2 - partial_sum - target,
				   size - nm, max);

	/* Or perhaps the sum is missing. Then we need to consider two
	 * sub-cases: where *only* the sum is missing, or a sum and one
	 * or more addends.
	 */
	if (nm + 1 == size) {
		int sum = target + partial_sum;

		if (sum <= max)
			out |= CDOK_SET_SINGLE(sum);
	} else {
		int min_sum = target + partial_sum + (size - nm - 1);
		int i;

		for (i = min_sum; i <= max; i++) {
			cdok_set_t terms_for_sum =
				addends_for(i - partial_sum - target,
					    size - nm - 1, max);

			if (terms_for_sum)
				out |= terms_for_sum | CDOK_SET_SINGLE(i);
		}
	}

	return out;
}

/* Find the set of possible missing values in the partially-filled
 * product group.
 */
static cdok_set_t product_candidates(int target, int size,
				 const uint8_t *members, int nm, int max)
{
	int partial_product = 1;
	int i;

	for (i = 0; i < nm; i++)
		partial_product *= members[i];

	if (target % partial_product)
		return 0;

	return factors_for(target / partial_product, size - nm, max);
}

/* Find the set of possible missing values in the partiall-filled
 * ratio group.
 */
static cdok_set_t ratio_candidates(int target, int size,
			       const uint8_t *members, int nm, int max)
{
	cdok_set_t out = 0;
	int partial_product = 1;
	int max_m = -1;
	int i;

	for (i = 0; i < nm; i++) {
		partial_product *= members[i];

		if (members[i] > max_m)
			max_m = members[i];
	}

	/* Perhaps we're missing only factors, and the product is already
	 * present.
	 */
	if (nm >= 1 && !((max_m * max_m) % (partial_product * target)))
		out |= factors_for((max_m * max_m) / (partial_product * target),
				   size - nm, max);

	/* Perhaps the product is missing. Then there are two sub-cases: only
	 * the product is missing, or the product and one or more factors.
	 */
	if (nm + 1 == size) {
		int product = partial_product * target;

		if (product <= max)
			out |= CDOK_SET_SINGLE(product);
	} else {
		int min_product = partial_product * target;
		int i;

		for (i = 1; i * min_product <= max; i++) {
			cdok_set_t terms_for_product =
				factors_for(i, size - nm - 1, max);

			if (terms_for_product)
				out |= terms_for_product |
					CDOK_SET_SINGLE(i * min_product);
		}
	}

	return out;
}

/* Examine the given group with the current set of grid values and
 * determine the set of values which might fill the remaining empty
 * cells.
 */
static cdok_set_t group_candidates(const struct cdok_group *g,
				   const uint8_t *values, int max)
{
	uint8_t members[CDOK_GROUP_SIZE];
	unsigned int count = 0;
	int i;

	for (i = 0; i < g->size; i++) {
		uint8_t v = values[g->members[i]];

		if (v)
			members[count++] = v;
	}

	switch (g->type) {
	case CDOK_SUM:
		return sum_candidates(g->target, g->size,
				      members, count, max);

	case CDOK_DIFFERENCE:
		return difference_candidates(g->target, g->size,
					     members, count, max);

	case CDOK_PRODUCT:
		return product_candidates(g->target, g->size,
					  members, count, max);

	case CDOK_RATIO:
		return ratio_candidates(g->target, g->size,
					members, count, max);
	}

	return 0;
}

/************************************************************************
 * Row/column analysis
 */

/* Examine the given grid of values and determine, for each cell, which
 * values have not yet been used in the same row/column.
 */
static void build_rc_candidates(const uint8_t *values, cdok_set_t *candidates,
				int max)
{
	cdok_set_t rows[CDOK_SIZE] = {0};
	cdok_set_t cols[CDOK_SIZE] = {0};
	int i;

	/* Collect the sets of values found in each row/column */
	for (i = 0; i < CDOK_CELLS; i++) {
		uint8_t v = values[i];

		if (v) {
			cdok_set_t s = CDOK_SET_SINGLE(v);

			rows[CDOK_POS_Y(i)] |= s;
			cols[CDOK_POS_X(i)] |= s;
		}
	}

	/* Mark each cell with the values not found in that row/column */
	for (i = 0; i < CDOK_CELLS; i++)
		candidates[i] =
			CDOK_SET_ONES(max) ^
			(rows[CDOK_POS_Y(i)] | cols[CDOK_POS_X(i)]);
}

/* Set size */
static int count_bits(cdok_set_t s)
{
	int count = 0;

	while (s) {
		s &= (s - 1);
		count++;
	}

	return count;
}

/* Take a map of candidate values and eliminate candidates for each cell
 * which can't be used to fill the group they belong to.
 */
static void constrain_by_groups(const struct cdok_puzzle *puz,
				const uint8_t *values,
				cdok_set_t *candidates)
{
	int i;
	int real_max = puz->nylimb ? 99 : puz->size;

printf("puz->size = %d\n", puz->size);
	for (i = 0; i < CDOK_GROUPS; i++) {
		const struct cdok_group *g = &puz->groups[i];

		if (g->size) {
			cdok_set_t c = group_candidates(g, values, real_max);
			int j;

			for (j = 0; j < g->size; j++)
				candidates[g->members[j]] &= c;
		}
	}
}

/* Find the empty cell in the map of candidate values which has the fewest
 * number of possible values. Returns -1 if there are no empty cells in the
 * grid.
 */
static cdok_pos_t search_least_free(const uint8_t *values,
				    const cdok_set_t *candidates,
				    int max)
{
	cdok_pos_t best = -1;
	int best_count = 0;
	int y;

	for (y = 0; y < max; y++) {
		int x;

		for (x = 0; x < max; x++) {
			const cdok_pos_t c = CDOK_POS(x, y);

			if (!values[c]) {
				int count = count_bits(candidates[c]);

				if (best < 0 || count < best_count) {
					best = c;
					best_count = count;
				}
			}
		}
	}

	return best;
}

/************************************************************************
 * Solver
 */

/* Analyze the puzzle and current set of values. Find an empty cell, if
 * one exists, with the fewest number of possible values that can be
 * filled, and also return the set of candidate values for that cell.
 *
 * Returns -1 if there are no empty cells in the grid.
 */
static cdok_pos_t find_candidates(const struct cdok_puzzle *puz,
				  const uint8_t *values, cdok_set_t *cand_out)
{
	cdok_set_t candidates[CDOK_CELLS];
	cdok_pos_t c;

	build_rc_candidates(values, candidates, puz->size);
	constrain_by_groups(puz, values, candidates);

	/* Choose branches for value-oriented search */
	c = search_least_free(values, candidates, puz->size);
	if (c < 0)
		return -1;

	*cand_out = candidates[c];
	return c;
}

/* Back-tracking solver.
 *
 * At each step, pick the empty cell with the fewest candidate values,
 * try filling in each candidate value and recursively solving. When a
 * solution is found, copy it to the solution grid and increment the
 * count.
 *
 * Search stops when:
 *
 *    (i)  the search tree is exhausted (meaning the puzzle is uniquely
 *         solvable, or unsolvable).
 *    (ii) or, we've found two solutions (meaning the puzzle is solvable,
 *         but not uniquely).
 *
 * While solving, we keep track of a branch difficulty score. This is
 * calculated as the sum of f(B) for each branching factor B on the way
 * from the root of the search tree to the current position:
 *
 *    f(B) = (B-1)^2
 *
 * A solution which requires no backtracking (only a single candidate at
 * each step) would have a branch difficulty of 0.
 */
struct solver_context {
	const struct cdok_puzzle	*puzzle;
	uint8_t				*solution;
	uint8_t				values[CDOK_CELLS];
	unsigned int			count;
	unsigned int			branch_diff;
};

static void solve_recurse(struct solver_context *ctx, int branch_diff)
{
	cdok_pos_t cell;
	cdok_set_t candidates;
	int i;
	int diff;
	int real_max;

	cell = find_candidates(ctx->puzzle, ctx->values, &candidates);
printf("cell %d\n", cell);

	/* Is the puzzle solved? */
	if (cell < 0) {
		if (!ctx->count) {
			if (ctx->solution)
				memcpy(ctx->solution, ctx->values,
				       sizeof(ctx->values));
			ctx->branch_diff = branch_diff;
		}

		ctx->count++;
		return;
	}

	/* Is the puzzle unsolvable? */
	if (!candidates)
		return;

printf("backtracking\n");
	/* Try backtracking on the most constrained cell/value */
	diff = count_bits(candidates) - 1;
	diff = branch_diff + (diff * diff);

	real_max = ctx->puzzle->nylimb ? 99 : ctx->puzzle->size;
<<<<<<< HEAD
	for (i = 0; i <= real_max; i++) {
=======
	for (i = ctx->puzzle->nylimb ? 0 : 1; i <= real_max; i++) {
>>>>>>> 22a7f524
		if (!(candidates & CDOK_SET_SINGLE(i)))
			continue;

		ctx->values[cell] = i;
		solve_recurse(ctx, diff);
		ctx->values[cell] = 0;

		if (ctx->count >= 2)
			return;
	}
}

/* Set up data for the backtracking solver, call it and collect the results.
 *
 * We calculate the final difficulty score as:
 *
 *    D = B * M + E
 *
 * Where
 *
 *    B is the branch difficulty score of the first solution found.
 *    M is a power of 10 greater than the number of cells in the grid.
 *    E is the number of empty cells in the starting arrangement.
 */
int cdok_solve(const struct cdok_puzzle *puz, uint8_t *solution, int *diff)
{
	struct solver_context ctx;
print_uint128_decimal(0); printf("\n");
print_uint128_decimal( (uint128_t) 1 << 99); printf("\n");
print_uint128_decimal(CDOK_SET_SINGLE(99)); printf("\n");
print_uint128_decimal(-1); printf("\n");
	ctx.puzzle = puz;
	ctx.solution = solution;
	ctx.count = 0;
	memcpy(ctx.values, puz->values, sizeof(ctx.values));

	solve_recurse(&ctx, 0);

	if (!ctx.count)
		return -1;

	if (diff) {
		int m = 1;
		int e = 0;
		int x, y;

		while (m < puz->size * puz->size)
			m *= 10;

		for (y = 0; y < puz->size; y++)
			for (x = 0; x < puz->size; x++)
				if (!puz->values[CDOK_POS(x, y)])
					e++;

		*diff = ctx.branch_diff * m + e;
	}

	return ctx.count > 1 ? 1 : 0;
}<|MERGE_RESOLUTION|>--- conflicted
+++ resolved
@@ -55,6 +55,14 @@
   return rc;
 }
 
+void print_candidates(__uint128_t big) {
+    int i = 0;
+    while (big) {
+      if (big & 1) printf(" %d", i);
+      big /= 2; i++;
+    }
+}
+
 /************************************************************************
  * Group analysis
  *
@@ -84,13 +92,14 @@
 	if (a_min < 0)
 		a_min = 0;
 
-	a_max = target - n;
+	a_max = target;
 	if (a_max > max)
 		a_max = max;
 
 	if (a_min > a_max)
 		return 0;
 
+printf("for target %d, setting range from %d to %d\n", target, a_min, a_max);
 	return CDOK_SET_RANGE(a_min, a_max);
 }
 
@@ -202,7 +211,7 @@
 	for (i = 0; i < nm; i++)
 		partial_product *= members[i];
 
-	if (target % partial_product)
+	if (partial_product == 0 || target % partial_product)
 		return 0;
 
 	return factors_for(target / partial_product, size - nm, max);
@@ -272,7 +281,7 @@
 	for (i = 0; i < g->size; i++) {
 		uint8_t v = values[g->members[i]];
 
-		if (v)
+		if (v != NO_VALUE)
 			members[count++] = v;
 	}
 
@@ -315,7 +324,7 @@
 	for (i = 0; i < CDOK_CELLS; i++) {
 		uint8_t v = values[i];
 
-		if (v) {
+		if (v != NO_VALUE) {
 			cdok_set_t s = CDOK_SET_SINGLE(v);
 
 			rows[CDOK_POS_Y(i)] |= s;
@@ -353,7 +362,6 @@
 	int i;
 	int real_max = puz->nylimb ? 99 : puz->size;
 
-printf("puz->size = %d\n", puz->size);
 	for (i = 0; i < CDOK_GROUPS; i++) {
 		const struct cdok_group *g = &puz->groups[i];
 
@@ -361,8 +369,12 @@
 			cdok_set_t c = group_candidates(g, values, real_max);
 			int j;
 
-			for (j = 0; j < g->size; j++)
+			for (j = 0; j < g->size; j++) {
+				int mem = g->members[j];
 				candidates[g->members[j]] &= c;
+printf("candidates for r%d,c%d: ", mem/16, mem%16);
+print_candidates(candidates[g->members[j]]); printf("\n");
+			}
 		}
 	}
 }
@@ -385,7 +397,7 @@
 		for (x = 0; x < max; x++) {
 			const cdok_pos_t c = CDOK_POS(x, y);
 
-			if (!values[c]) {
+			if (values[c] == NO_VALUE) {
 				int count = count_bits(candidates[c]);
 
 				if (best < 0 || count < best_count) {
@@ -415,7 +427,8 @@
 	cdok_set_t candidates[CDOK_CELLS];
 	cdok_pos_t c;
 
-	build_rc_candidates(values, candidates, puz->size);
+	int real_max = puz->nylimb ? 99 : puz->size;
+	build_rc_candidates(values, candidates, real_max);
 	constrain_by_groups(puz, values, candidates);
 
 	/* Choose branches for value-oriented search */
@@ -467,7 +480,6 @@
 	int real_max;
 
 	cell = find_candidates(ctx->puzzle, ctx->values, &candidates);
-printf("cell %d\n", cell);
 
 	/* Is the puzzle solved? */
 	if (cell < 0) {
@@ -483,26 +495,26 @@
 	}
 
 	/* Is the puzzle unsolvable? */
-	if (!candidates)
+	if (!candidates) {
+		printf("no candidates in cell r%d,c%d\n", cell/16, cell%16);
 		return;
-
-printf("backtracking\n");
+	}
+
 	/* Try backtracking on the most constrained cell/value */
 	diff = count_bits(candidates) - 1;
+printf("backtracking on cell r%d,c%d\n", cell/16, cell%16);
+print_candidates(candidates); printf("\n");
 	diff = branch_diff + (diff * diff);
 
 	real_max = ctx->puzzle->nylimb ? 99 : ctx->puzzle->size;
-<<<<<<< HEAD
-	for (i = 0; i <= real_max; i++) {
-=======
 	for (i = ctx->puzzle->nylimb ? 0 : 1; i <= real_max; i++) {
->>>>>>> 22a7f524
 		if (!(candidates & CDOK_SET_SINGLE(i)))
 			continue;
 
+printf("trying %d in cell r%d,c%d\n", i, cell/16, cell%16);
 		ctx->values[cell] = i;
 		solve_recurse(ctx, diff);
-		ctx->values[cell] = 0;
+		ctx->values[cell] = NO_VALUE;
 
 		if (ctx->count >= 2)
 			return;
@@ -535,8 +547,10 @@
 
 	solve_recurse(&ctx, 0);
 
-	if (!ctx.count)
+	if (!ctx.count) {
+		printf("failed\n");
 		return -1;
+     }
 
 	if (diff) {
 		int m = 1;
@@ -548,7 +562,7 @@
 
 		for (y = 0; y < puz->size; y++)
 			for (x = 0; x < puz->size; x++)
-				if (!puz->values[CDOK_POS(x, y)])
+				if (puz->values[CDOK_POS(x, y)] == NO_VALUE)
 					e++;
 
 		*diff = ctx.branch_diff * m + e;
